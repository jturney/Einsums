--- conflicted
+++ resolved
@@ -39,11 +39,7 @@
         auto C = create_tensor("C", 100, 100);
         zero(C);
 
-<<<<<<< HEAD
-#pragma omp task depend(in : A, B) depend(out : C)
-        einsum(Indices{i, j}, &C, Indices{i, k}, A, Indices{k, j}, B);
-=======
->>>>>>> 76e5af47
+
 #pragma omp taskgroup
         {
 #pragma omp task depend(in : A, B) depend(out : C)
