--- conflicted
+++ resolved
@@ -20,29 +20,7 @@
 namespace einsums {
 namespace detail {
 
-<<<<<<< HEAD
 EINSUMS_SINGLETON_IMPL(RuntimeVars)
-=======
-std::list<StartupFunctionType> &global_pre_startup_functions() {
-    static std::list<StartupFunctionType> _global_pre_startup_functions;
-    return _global_pre_startup_functions;
-}
-
-std::list<StartupFunctionType> &global_startup_functions() {
-    static std::list<StartupFunctionType> _global_startup_functions;
-    return _global_startup_functions;
-}
-
-std::list<ShutdownFunctionType> &global_pre_shutdown_functions() {
-    static std::list<ShutdownFunctionType> _global_pre_shutdown_functions;
-    return _global_pre_shutdown_functions;
-}
-
-std::list<ShutdownFunctionType> &global_shutdown_functions() {
-    static std::list<ShutdownFunctionType> _global_shutdown_functions;
-    return _global_shutdown_functions;
-}
->>>>>>> c894313f
 
 #if defined(EINSUMS_WINDOWS)
 
@@ -161,7 +139,6 @@
         std::lock_guard<detail::RuntimeVars> vars_guard(runtime_vars); // Lock the variables.
 
         // Copy over all startup functions registered so far.
-<<<<<<< HEAD
         for (StartupFunctionType &f : runtime_vars.global_pre_startup_functions) {
             add_pre_startup_function(f);
         }
@@ -175,21 +152,6 @@
         }
 
         for (ShutdownFunctionType &f : runtime_vars.global_shutdown_functions) {
-=======
-        for (StartupFunctionType &f : global_pre_startup_functions()) {
-            add_pre_startup_function(f);
-        }
-
-        for (StartupFunctionType &f : global_startup_functions()) {
-            add_startup_function(f);
-        }
-
-        for (ShutdownFunctionType &f : global_pre_shutdown_functions()) {
-            add_pre_shutdown_function(f);
-        }
-
-        for (ShutdownFunctionType &f : global_shutdown_functions()) {
->>>>>>> c894313f
             add_shutdown_function(f);
         }
     } catch (std::exception const &e) {
@@ -320,13 +282,9 @@
         }
         runtime->add_pre_startup_function(std::move(f));
     } else {
-<<<<<<< HEAD
         auto                                &runtime_vars = detail::RuntimeVars::get_singleton();
         std::lock_guard<detail::RuntimeVars> guard(runtime_vars);
         runtime_vars.global_pre_startup_functions.emplace_back(std::move(f));
-=======
-        detail::global_pre_startup_functions().emplace_back(std::move(f));
->>>>>>> c894313f
     }
 }
 
@@ -339,13 +297,9 @@
         }
         runtime->add_startup_function(std::move(f));
     } else {
-<<<<<<< HEAD
         auto                                &runtime_vars = detail::RuntimeVars::get_singleton();
         std::lock_guard<detail::RuntimeVars> guard(runtime_vars);
         runtime_vars.global_startup_functions.emplace_back(std::move(f));
-=======
-        detail::global_startup_functions().emplace_back(std::move(f));
->>>>>>> c894313f
     }
 }
 
@@ -358,13 +312,9 @@
         }
         runtime->add_pre_shutdown_function(std::move(f));
     } else {
-<<<<<<< HEAD
         auto                                &runtime_vars = detail::RuntimeVars::get_singleton();
         std::lock_guard<detail::RuntimeVars> guard(runtime_vars);
         runtime_vars.global_pre_shutdown_functions.emplace_back(std::move(f));
-=======
-        detail::global_pre_shutdown_functions().emplace_back(std::move(f));
->>>>>>> c894313f
     }
 }
 
@@ -377,13 +327,9 @@
         }
         runtime->add_pre_shutdown_function(std::move(f));
     } else {
-<<<<<<< HEAD
         auto                                &runtime_vars = detail::RuntimeVars::get_singleton();
         std::lock_guard<detail::RuntimeVars> guard(runtime_vars);
         runtime_vars.global_shutdown_functions.emplace_back(std::move(f));
-=======
-        detail::global_shutdown_functions().emplace_back(std::move(f));
->>>>>>> c894313f
     }
 }
 
