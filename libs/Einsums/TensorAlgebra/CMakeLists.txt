--- conflicted
+++ resolved
@@ -33,17 +33,10 @@
   )
   set(TensorAlgebraGPUDeps hip::host hip::device roc::hipblas roc::hipsolver)
 
-<<<<<<< HEAD
-    if(EINSUMS_USE_LIBRETT AND TARGET librett::librett)
-      list(APPEND TensorAlgebraSources DevicePermute.hip)
-      list(APPEND TensorAlgebraGPUDeps librett::librett)
-    endif()
-=======
   if (EINSUMS_USE_HPTT AND TARGET librett::librett)
     list(APPEND TensorAlgebraSources DevicePermute.hip)
     list(APPEND TensorAlgebraGPUDeps librett::librett)
   endif ()
->>>>>>> 1b45badb
 endif ()
 
 include(Einsums_AddModule)
@@ -66,14 +59,10 @@
   CMAKE_SUBDIRS examples tests
 )
 
-<<<<<<< HEAD
-if(EINSUMS_WITH_GPU_SUPPORT AND EINSUMS_USE_LIBRETT AND TARGET librett::librett)
-=======
 if (EINSUMS_WITH_GPU_SUPPORT
         AND EINSUMS_USE_HPTT
         AND TARGET librett::librett
 )
->>>>>>> 1b45badb
   target_compile_definitions(Einsums_TensorAlgebra PUBLIC EINSUMS_USE_LIBRETT)
   target_include_directories(Einsums_TensorAlgebra PUBLIC ${LIBRETT_INCLUDE_DIRS})
 endif()