//--------------------------------------------------------------------------------------------
// Copyright (c) The Einsums Developers. All rights reserved.
// Licensed under the MIT License. See LICENSE.txt in the project root for license information.
//--------------------------------------------------------------------------------------------

#pragma once

#ifndef DOXYGEN

<<<<<<< HEAD
#include <Einsums/Concepts/Tensor.hpp>
#include <Einsums/Profile/LabeledSection.hpp>
#include <Einsums/Tensor/Tensor.hpp>
#include <Einsums/TensorAlgebra/Detail/Utilities.hpp>

#ifdef EINSUMS_COMPUTE_CODE
#    include <Einsums/Tensor/DeviceTensor.hpp>
#endif

#include <algorithm>
#include <cmath>
#include <cstddef>
#include <stdexcept>
#include <tuple>
#include <type_traits>
#include <utility>
=======
#    include <Einsums/Concepts/Tensor.hpp>
#    include <Einsums/Profile/LabeledSection.hpp>
#    include <Einsums/Tensor/Tensor.hpp>
#    include <Einsums/TensorAlgebra/Detail/Utilities.hpp>

#    ifdef __HIP__
#        include "einsums/DeviceTensor.hpp"
#    endif

#    include <algorithm>
#    include <cmath>
#    include <cstddef>
#    include <stdexcept>
#    include <tuple>
#    include <type_traits>
#    include <utility>
>>>>>>> a7ddc3b8

namespace einsums::tensor_algebra {
template <TensorConcept AType, TensorConcept BType, typename... AIndices, typename... BIndices>
    requires requires {
        requires InSamePlace<AType, BType>;
        requires AType::Rank == sizeof...(AIndices);
        requires BType::Rank == sizeof...(BIndices);
    }
auto khatri_rao(std::tuple<AIndices...> const &, AType const &A, std::tuple<BIndices...> const &, BType const &B)
    -> BasicTensorLike<AType, typename AType::ValueType, 2> {
    using OutType = BasicTensorLike<AType, typename AType::ValueType, 2>;
    using T       = typename AType::ValueType;
    LabeledSection0();

    constexpr auto A_indices = std::tuple<AIndices...>();
    constexpr auto B_indices = std::tuple<BIndices...>();

    // Determine the common indices between A and B
    constexpr auto common = IntersectT<std::tuple<AIndices...>, std::tuple<BIndices...>>();
    // Determine unique indices in A
    constexpr auto A_only = DifferenceT<std::tuple<AIndices...>, decltype(common)>();
    // Determine unique indices in B
    constexpr auto B_only = DifferenceT<std::tuple<BIndices...>, decltype(common)>();

    // Record the positions of each types.
    constexpr auto A_common_position = detail::find_type_with_position(common, A_indices);
    constexpr auto B_common_position = detail::find_type_with_position(common, B_indices);
    constexpr auto A_only_position   = detail::find_type_with_position(A_only, A_indices);
    constexpr auto B_only_position   = detail::find_type_with_position(B_only, B_indices);

    // Obtain dimensions of the indices discovered above
    auto A_common_dims = detail::get_dim_for(A, A_common_position);
    auto B_common_dims = detail::get_dim_for(B, B_common_position);
    auto A_only_dims   = detail::get_dim_for(A, A_only_position);
    auto B_only_dims   = detail::get_dim_for(B, B_only_position);

    // Sanity check - ensure the common dims between A and B are the same size.
    for_sequence<std::tuple_size_v<decltype(common)>>([&](auto i) {
        if (std::get<i>(A_common_dims) != std::get<i>(B_common_dims)) {
            EINSUMS_THROW_EXCEPTION(dimension_error, "Common dimensions for index {} of A and B do not match.", std::get<i>(common));
        }
    });

<<<<<<< HEAD
#ifdef EINSUMS_COMPUTE_CODE
=======
#    ifdef __HIP__
>>>>>>> a7ddc3b8
    if constexpr (std::is_same_v<OutType, DeviceTensor<T, 2>>) {
        auto result_dims = std::tuple_cat(std::make_tuple("KR product"), std::make_tuple(einsums::detail::DEV_ONLY), A_only_dims,
                                          B_only_dims, A_common_dims);
        // Construct resulting tensor
        auto result = std::make_from_tuple<DeviceTensor<T, std::tuple_size_v<decltype(result_dims)> - 2>>(result_dims);
        // Perform the actual Khatri-Rao product using our einsum routine.
        einsum(std::tuple_cat(A_only, B_only, common), &result, std::tuple_cat(A_only, common), A, std::tuple_cat(B_only, common), B);

        // Return a reconstruction of the result tensor ... this can be considered as a simple reshape of the tensor.

        return OutType{std::move(result), "KR product", -1, detail::product_dims(A_common_position, A)};
    } else {
#    endif
        auto result_dims = std::tuple_cat(std::make_tuple("KR product"), A_only_dims, B_only_dims, A_common_dims);
        // Construct resulting tensor
        auto result = std::make_from_tuple<Tensor<T, std::tuple_size_v<decltype(result_dims)> - 1>>(result_dims);
        // Perform the actual Khatri-Rao product using our einsum routine.
        einsum(std::tuple_cat(A_only, B_only, common), &result, std::tuple_cat(A_only, common), A, std::tuple_cat(B_only, common), B);

        // Return a reconstruction of the result tensor ... this can be considered as a simple reshape of the tensor.

        return OutType{std::move(result), "KR product", -1, detail::product_dims(A_common_position, A)};
<<<<<<< HEAD
#ifdef EINSUMS_COMPUTE_CODE
=======
#    ifdef __HIP__
>>>>>>> a7ddc3b8
    }
#    endif
}
} // namespace einsums::tensor_algebra

#endif<|MERGE_RESOLUTION|>--- conflicted
+++ resolved
@@ -7,31 +7,13 @@
 
 #ifndef DOXYGEN
 
-<<<<<<< HEAD
-#include <Einsums/Concepts/Tensor.hpp>
-#include <Einsums/Profile/LabeledSection.hpp>
-#include <Einsums/Tensor/Tensor.hpp>
-#include <Einsums/TensorAlgebra/Detail/Utilities.hpp>
-
-#ifdef EINSUMS_COMPUTE_CODE
-#    include <Einsums/Tensor/DeviceTensor.hpp>
-#endif
-
-#include <algorithm>
-#include <cmath>
-#include <cstddef>
-#include <stdexcept>
-#include <tuple>
-#include <type_traits>
-#include <utility>
-=======
 #    include <Einsums/Concepts/Tensor.hpp>
 #    include <Einsums/Profile/LabeledSection.hpp>
 #    include <Einsums/Tensor/Tensor.hpp>
 #    include <Einsums/TensorAlgebra/Detail/Utilities.hpp>
 
-#    ifdef __HIP__
-#        include "einsums/DeviceTensor.hpp"
+#    ifdef EINSUMS_COMPUTE_CODE
+#        include <Einsums/Tensor/DeviceTensor.hpp>
 #    endif
 
 #    include <algorithm>
@@ -41,7 +23,6 @@
 #    include <tuple>
 #    include <type_traits>
 #    include <utility>
->>>>>>> a7ddc3b8
 
 namespace einsums::tensor_algebra {
 template <TensorConcept AType, TensorConcept BType, typename... AIndices, typename... BIndices>
@@ -50,8 +31,8 @@
         requires AType::Rank == sizeof...(AIndices);
         requires BType::Rank == sizeof...(BIndices);
     }
-auto khatri_rao(std::tuple<AIndices...> const &, AType const &A, std::tuple<BIndices...> const &, BType const &B)
-    -> BasicTensorLike<AType, typename AType::ValueType, 2> {
+auto khatri_rao(std::tuple<AIndices...> const &, AType const &A, std::tuple<BIndices...> const &,
+                BType const &B) -> BasicTensorLike<AType, typename AType::ValueType, 2> {
     using OutType = BasicTensorLike<AType, typename AType::ValueType, 2>;
     using T       = typename AType::ValueType;
     LabeledSection0();
@@ -85,11 +66,7 @@
         }
     });
 
-<<<<<<< HEAD
-#ifdef EINSUMS_COMPUTE_CODE
-=======
-#    ifdef __HIP__
->>>>>>> a7ddc3b8
+#    ifdef EINSUMS_COMPUTE_CODE
     if constexpr (std::is_same_v<OutType, DeviceTensor<T, 2>>) {
         auto result_dims = std::tuple_cat(std::make_tuple("KR product"), std::make_tuple(einsums::detail::DEV_ONLY), A_only_dims,
                                           B_only_dims, A_common_dims);
@@ -112,11 +89,7 @@
         // Return a reconstruction of the result tensor ... this can be considered as a simple reshape of the tensor.
 
         return OutType{std::move(result), "KR product", -1, detail::product_dims(A_common_position, A)};
-<<<<<<< HEAD
-#ifdef EINSUMS_COMPUTE_CODE
-=======
-#    ifdef __HIP__
->>>>>>> a7ddc3b8
+#    ifdef EINSUMS_COMPUTE_CODE
     }
 #    endif
 }
